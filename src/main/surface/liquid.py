--- conflicted
+++ resolved
@@ -1,50 +1,18 @@
 import numpy as np
 from ..utils import visualize
-<<<<<<< HEAD
-=======
+
 
 import matplotlib.pyplot as plt
 import ffmpeg
 
->>>>>>> c44230ef
+
 from scipy.stats import multivariate_normal
 
 
 class liquid:
     def __init__(self, N_x=150, N_y=150):
 
-<<<<<<< HEAD
-        self.L_x = 1E+6
-        self.L_y = 1E+6
-        self.g = 9.81
-        self.H = 100
-
-        self.N_x = N_x
-        self.N_y = N_y
-        self.dx = self.L_x / (self.N_x - 1)
-        self.dy = self.L_y / (self.N_y - 1)
-        self.dt = 0.5 * min(self.dx, self.dy) / np.sqrt(self.g * self.H)
-        self.x = np.linspace(-self.L_x / 2, self.L_x / 2, self.N_x)
-        self.y = np.linspace(-self.L_y / 2, self.L_y / 2, self.N_y)
-        X, Y = np.meshgrid(self.x, self.y)
-        self.X = np.transpose(X)
-        self.Y = np.transpose(Y)
-
-        self.u_n = np.zeros((self.N_x, self.N_y))
-        self.v_n = np.zeros((self.N_x, self.N_y))
-        self.eta_n = np.zeros((self.N_x, self.N_y))
-
-        self.u_n[:, :] = 0.0
-        self.v_n[:, :] = 0.0
-        self.u_n[-1, :] = 0.0
-        self.v_n[:, -1] = 0.0
-
-        self.eta_list = list()
-        self.u_list = list()
-        self.v_list = list()
-        self.anim_interval = 20
-        self.sample_interval = 1000
-=======
+
 
         # --------------- Physical prameters ---------------
         self.L_x = 1E+6  # Length of domain in x-direction
@@ -144,18 +112,16 @@
         self.sample_interval = 1000  # How often to sample for time series
         # =============== Done with setting up arrays and initial conditions ===============
 
->>>>>>> c44230ef
+
 
 
     def clear(self):
         self.eta_n = np.zeros(self.N_x, self.N_y)
-<<<<<<< HEAD
-        return
-=======
+
 
         return self.value
 
->>>>>>> c44230ef
+
 
     def clear_region(self, hstart, wstart, hend, wend):
         # TODO: clear rectangular region
@@ -163,23 +129,7 @@
 
     def shape(self):
         return (self.N_x, self.N_y)
-<<<<<<< HEAD
-
-    def display_2d(self):
-        visualize.pmesh_plot(self.X, self.Y, self.eta_n, "Final state of surface elevation $\eta$")
-        return
-
-    def display_field(self):
-        quiv_anim = visualize.velocity_simulation(self.X, self.Y, self.u_list, self.v_list, self.anim_interval*self.dt, "velocity_simulation")
-        return quiv_anim
-
-    def animation_2d(self):
-        eta_anim = visualize.surface_simulation_2d(self.X, self.Y, self.eta_list, self.anim_interval * self.dt, "surface_simulation_2d")
-        return eta_anim
-
-    def animation_3d(self):
-        eta_surf_anim = visualize.surface_simulation_3d(self.X, self.Y, self.eta_list, self.anim_interval*self.dt, "surface_simulation_3d")
-=======
+
 
 
     def display_2d(self):
@@ -200,7 +150,7 @@
     def animation_3d(self):
         eta_surf_anim = visualize.eta_animation3D(self.X, self.Y, self.eta_list, self.anim_interval*self.dt, "eta_surface")
 
->>>>>>> c44230ef
+
         return eta_surf_anim
 
     def take_one_drop(self, drop):
@@ -240,7 +190,19 @@
                 self.take_one_drop(drop)
             except:
                 raise Exception("can not set drop at {},{} with value {}".format(drop.x, drop.y, drop.amplitude))
-<<<<<<< HEAD
+
+
+
+    def __update_one_step(self):
+
+        u_np1 = np.zeros((self.N_x, self.N_y))  # To hold u at next time step
+        v_np1 = np.zeros((self.N_x, self.N_y))  # To hold v at enxt time step
+        eta_np1 = np.zeros((self.N_x, self.N_y))  # To hold eta at next time step
+
+        # ------------ Computing values for u and v at next time step --------------
+        u_np1[:-1, :] = self.u_n[:-1, :] - self.g * self.dt / self.dx * (self.eta_n[1:, :] - self.eta_n[:-1, :])
+        v_np1[:, :-1] = self.v_n[:, :-1] - self.g * self.dt / self.dy * (self.eta_n[:, 1:] - self.eta_n[:, :-1])
+
 
     def __update_one_step(self):
 
@@ -248,27 +210,7 @@
         v_np1 = np.zeros((self.N_x, self.N_y))
         eta_np1 = np.zeros((self.N_x, self.N_y))
 
-=======
-
-
-    def __update_one_step(self):
-
-        u_np1 = np.zeros((self.N_x, self.N_y))  # To hold u at next time step
-        v_np1 = np.zeros((self.N_x, self.N_y))  # To hold v at enxt time step
-        eta_np1 = np.zeros((self.N_x, self.N_y))  # To hold eta at next time step
-
-        # ------------ Computing values for u and v at next time step --------------
-        u_np1[:-1, :] = self.u_n[:-1, :] - self.g * self.dt / self.dx * (self.eta_n[1:, :] - self.eta_n[:-1, :])
-        v_np1[:, :-1] = self.v_n[:, :-1] - self.g * self.dt / self.dy * (self.eta_n[:, 1:] - self.eta_n[:, :-1])
-
-
-    def __update_one_step(self):
-
-        u_np1 = np.zeros((self.N_x, self.N_y))
-        v_np1 = np.zeros((self.N_x, self.N_y))
-        eta_np1 = np.zeros((self.N_x, self.N_y))
-
->>>>>>> c44230ef
+
         u_np1[:-1, :] = self.u_n[:-1, :] - self.g * self.dt / self.dx * (self.eta_n[1:, :] - self.eta_n[:-1, :])
         v_np1[:, :-1] = self.v_n[:, :-1] - self.g * self.dt / self.dy * (self.eta_n[:, 1:] - self.eta_n[:, :-1])
 
@@ -303,13 +245,7 @@
 
         eta_np1[:, :] = self.eta_n[:, :] - self.dt * (uhwe[:, :] / self.dx + vhns[:, :] / self.dy)  # Without source/sink
 
-<<<<<<< HEAD
-        eta_np1 = eta_np1 * (0.4/np.max(eta_np1))
-
-        self.u_n = np.copy(u_np1)
-        self.v_n = np.copy(v_np1)
-        self.eta_n = np.copy(eta_np1)
-=======
+
 
         # Add source term if enabled.
         if (self.use_source is True):
@@ -335,7 +271,7 @@
 #         print("Time: \t{:.2f} hours".format(time_step * dt / 3600))
 #         print("Step: \t{} / {}".format(time_step, max_time_step))
 #         print("Mass: \t{}\n".format(np.sum(eta_n)))
->>>>>>> c44230ef
+
 
         self.u_list.append(self.u_n)
         self.v_list.append(self.v_n)
